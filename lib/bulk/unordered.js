"use strict";

var common = require('./common')
	, utils = require('../utils')
  , toError = require('../utils').toError
  , f = require('util').format
  , shallowClone = utils.shallowClone
  , WriteError = common.WriteError
  , BulkWriteResult = common.BulkWriteResult
  , LegacyOp = common.LegacyOp
  , ObjectID = require('mongodb-core').BSON.ObjectID
  , Batch = common.Batch
  , mergeBatchResults = common.mergeBatchResults;

/**
 * Create a FindOperatorsUnordered instance (INTERNAL TYPE, do not instantiate directly)
 * @class
 * @property {number} length Get the number of operations in the bulk.
 * @return {FindOperatorsUnordered} a FindOperatorsUnordered instance.
 */
var FindOperatorsUnordered = function(self) {
  this.s = self.s;
}

/**
 * Add a single update document to the bulk operation
 *
 * @method
 * @param {object} doc update operations
 * @throws {MongoError}
 * @return {UnorderedBulkOperation}
 */
FindOperatorsUnordered.prototype.update = function(updateDocument) {
  // Perform upsert
  var upsert = typeof this.s.currentOp.upsert == 'boolean' ? this.s.currentOp.upsert : false;

  // Establish the update command
  var document = {
      q: this.s.currentOp.selector
    , u: updateDocument
    , multi: true
    , upsert: upsert
  }

  // Clear out current Op
  this.s.currentOp = null;
  // Add the update document to the list
  return addToOperationsList(this, common.UPDATE, document);
}

/**
 * Add a single update one document to the bulk operation
 *
 * @method
 * @param {object} doc update operations
 * @throws {MongoError}
 * @return {UnorderedBulkOperation}
 */
FindOperatorsUnordered.prototype.updateOne = function(updateDocument) {
  // Perform upsert
  var upsert = typeof this.s.currentOp.upsert == 'boolean' ? this.s.currentOp.upsert : false;

  // Establish the update command
  var document = {
      q: this.s.currentOp.selector
    , u: updateDocument
    , multi: false
    , upsert: upsert
  }

  // Clear out current Op
  this.s.currentOp = null;
  // Add the update document to the list
  return addToOperationsList(this, common.UPDATE, document);
}

/**
 * Add a replace one operation to the bulk operation
 *
 * @method
 * @param {object} doc the new document to replace the existing one with
 * @throws {MongoError}
 * @return {UnorderedBulkOperation}
 */
FindOperatorsUnordered.prototype.replaceOne = function(updateDocument) {
  this.updateOne(updateDocument);
}

/**
 * Upsert modifier for update bulk operation
 *
 * @method
 * @throws {MongoError}
 * @return {UnorderedBulkOperation}
 */
FindOperatorsUnordered.prototype.upsert = function() {
  this.s.currentOp.upsert = true;
  return this;
}

/**
 * Add a remove one operation to the bulk operation
 *
 * @method
 * @throws {MongoError}
 * @return {UnorderedBulkOperation}
 */
FindOperatorsUnordered.prototype.removeOne = function() {
  // Establish the update command
  var document = {
      q: this.s.currentOp.selector
    , limit: 1
  }

  // Clear out current Op
  this.s.currentOp = null;
  // Add the remove document to the list
  return addToOperationsList(this, common.REMOVE, document);
}

/**
 * Add a remove operation to the bulk operation
 *
 * @method
 * @throws {MongoError}
 * @return {UnorderedBulkOperation}
 */
FindOperatorsUnordered.prototype.remove = function() {
  // Establish the update command
  var document = {
      q: this.s.currentOp.selector
    , limit: 0
  }

  // Clear out current Op
  this.s.currentOp = null;
  // Add the remove document to the list
  return addToOperationsList(this, common.REMOVE, document);
}

//
// Add to the operations list
//
var addToOperationsList = function(_self, docType, document) {
  // Get the bsonSize
  var bsonSize = _self.s.bson.calculateObjectSize(document, false);
  // Throw error if the doc is bigger than the max BSON size
  if(bsonSize >= _self.s.maxBatchSizeBytes) throw toError("document is larger than the maximum size " + _self.s.maxBatchSizeBytes);
  // Holds the current batch
  _self.s.currentBatch = null;
  // Get the right type of batch
  if(docType == common.INSERT) {
    _self.s.currentBatch = _self.s.currentInsertBatch;
  } else if(docType == common.UPDATE) {
    _self.s.currentBatch = _self.s.currentUpdateBatch;
  } else if(docType == common.REMOVE) {
    _self.s.currentBatch = _self.s.currentRemoveBatch;
  }

  // Create a new batch object if we don't have a current one
  if(_self.s.currentBatch == null) _self.s.currentBatch = new Batch(docType, _self.s.currentIndex);

  // Check if we need to create a new batch
  if(((_self.s.currentBatch.size + 1) >= _self.s.maxWriteBatchSize)
    || ((_self.s.currentBatch.sizeBytes + bsonSize) >= _self.s.maxBatchSizeBytes)
    || (_self.s.currentBatch.batchType != docType)) {
    // Save the batch to the execution stack
    _self.s.batches.push(_self.s.currentBatch);

    // Create a new batch
    _self.s.currentBatch = new Batch(docType, _self.s.currentIndex);
  }

  // We have an array of documents
  if(Array.isArray(document)) {
    throw toError("operation passed in cannot be an Array");
  } else {
    _self.s.currentBatch.operations.push(document);
    _self.s.currentBatch.originalIndexes.push(_self.s.currentIndex);
    _self.s.currentIndex = _self.s.currentIndex + 1;
  }

  // Save back the current Batch to the right type
  if(docType == common.INSERT) {
    _self.s.currentInsertBatch = _self.s.currentBatch;
    _self.s.bulkResult.insertedIds.push({index: _self.s.currentIndex, _id: document._id});
  } else if(docType == common.UPDATE) {
    _self.s.currentUpdateBatch = _self.s.currentBatch;
  } else if(docType == common.REMOVE) {
    _self.s.currentRemoveBatch = _self.s.currentBatch;
  }

  // Update current batch size
  _self.s.currentBatch.size = _self.s.currentBatch.size + 1;
  _self.s.currentBatch.sizeBytes = _self.s.currentBatch.sizeBytes + bsonSize;

  // Return self
  return _self;
}

/**
 * Create a new UnorderedBulkOperation instance (INTERNAL TYPE, do not instantiate directly)
 * @class
 * @return {UnorderedBulkOperation} a UnorderedBulkOperation instance.
 */
var UnorderedBulkOperation = function(topology, collection, options) {
	options = options == null ? {} : options;

	// Contains reference to self
	var self = this;
	// Get the namesspace for the write operations
  var namespace = collection.collectionName;
  // Used to mark operation as executed
  var executed = false;

	// Current item
  // var currentBatch = null;
	var currentOp = null;
	var currentIndex = 0;
  var batches = [];

  // The current Batches for the different operations
  var currentInsertBatch = null;
  var currentUpdateBatch = null;
  var currentRemoveBatch = null;

	// Handle to the bson serializer, used to calculate running sizes
	var bson = topology.bson;

  // Get the capabilities
  var capabilities = topology.capabilities();

  // Set max byte size
	var maxBatchSizeBytes = topology.isMasterDoc.maxBsonObjectSize;
	var maxWriteBatchSize = topology.isMasterDoc.maxWriteBatchSize || 1000;

  // Get the write concern
  var writeConcern = common.writeConcern(shallowClone(options), collection, options);

  // Get the promiseLibrary
  var promiseLibrary = options.promiseLibrary;

  // No promise library selected fall back
  if(!promiseLibrary) {
    promiseLibrary = typeof global.Promise == 'function' ?
      global.Promise : require('es6-promise').Promise;
  }

  // Final results
  var bulkResult = {
  	  ok: 1
    , writeErrors: []
    , writeConcernErrors: []
    , insertedIds: []
    , nInserted: 0
    , nUpserted: 0
    , nMatched: 0
    , nModified: 0
    , nRemoved: 0
    , upserted: []
  };

  // Internal state
  this.s = {
    // Final result
      bulkResult: bulkResult
    // Current batch state
    , currentInsertBatch: null
    , currentUpdateBatch: null
    , currentRemoveBatch: null
    , currentBatch: null
    , currentIndex: 0
    , batches: []
    // Write concern
    , writeConcern: writeConcern
    // Capabilities
    , capabilities: capabilities
    // Max batch size options
    , maxBatchSizeBytes: maxBatchSizeBytes
    , maxWriteBatchSize: maxWriteBatchSize
    // Namespace
    , namespace: namespace
    // BSON
    , bson: bson
    // Topology
    , topology: topology
    // Options
    , options: options
    // Current operation
    , currentOp: currentOp
    // Executed
    , executed: executed
    // Collection
    , collection: collection
    // Promise Library
    , promiseLibrary: promiseLibrary
  }
}

/**
 * Add a single insert document to the bulk operation
 *
 * @param {object} doc the document to insert
 * @throws {MongoError}
 * @return {UnorderedBulkOperation}
 */
UnorderedBulkOperation.prototype.insert = function(document) {
  if(document._id == null) document._id = new ObjectID();
  return addToOperationsList(this, common.INSERT, document);
}

/**
 * Initiate a find operation for an update/updateOne/remove/removeOne/replaceOne
 *
 * @method
 * @param {object} selector The selector for the bulk operation.
 * @throws {MongoError}
 * @return {FindOperatorsUnordered}
 */
UnorderedBulkOperation.prototype.find = function(selector) {
  if (!selector) {
    throw toError("Bulk find operation must specify a selector");
  }

  // Save a current selector
  this.s.currentOp = {
    selector: selector
  }

  return new FindOperatorsUnordered(this);
}

Object.defineProperty(UnorderedBulkOperation.prototype, 'length', {
  enumerable: true,
  get: function() {
    return this.s.currentIndex;
  }
});

UnorderedBulkOperation.prototype.raw = function(op) {
  var key = Object.keys(op)[0];

  // Update operations
  if((op.updateOne && op.updateOne.q)
    || (op.updateMany && op.updateMany.q)
    || (op.replaceOne && op.replaceOne.q)) {
    op[key].multi = op.updateOne || op.replaceOne ? false : true;
    return addToOperationsList(this, common.UPDATE, op[key]);
  }

  // Crud spec update format
  if(op.updateOne || op.updateMany || op.replaceOne) {
    var multi = op.updateOne || op.replaceOne ? false : true;
    var operation = {q: op[key].filter, u: op[key].update || op[key].replacement, multi: multi}
    if(op[key].upsert) operation.upsert = true;
    return addToOperationsList(this, common.UPDATE, operation);
  }

  // Remove operations
  if(op.removeOne || op.removeMany || (op.deleteOne && op.deleteOne.q) || op.deleteMany && op.deleteMany.q) {
    op[key].limit = op.removeOne ? 1 : 0;
    return addToOperationsList(this, common.REMOVE, op[key]);
  }

  // Crud spec delete operations, less efficient
  if(op.deleteOne || op.deleteMany) {
    var limit = op.deleteOne ? 1 : 0;
    var operation = {q: op[key].filter, limit: limit}
    return addToOperationsList(this, common.REMOVE, operation);
  }

  // Insert operations
  if(op.insertOne && op.insertOne.document == null) {
    if(op.insertOne._id == null) op.insertOne._id = new ObjectID();
    return addToOperationsList(this, common.INSERT, op.insertOne);
  } else if(op.insertOne && op.insertOne.document) {
    if(op.insertOne.document._id == null) op.insertOne.document._id = new ObjectID();
    return addToOperationsList(this, common.INSERT, op.insertOne.document);
  }

  if(op.insertMany) {
    for(var i = 0; i < op.insertMany.length; i++) {
      addToOperationsList(this, common.INSERT, op.insertMany[i]);
    }

    return;
  }

  // No valid type of operation
  throw toError("bulkWrite only supports insertOne, insertMany, updateOne, updateMany, removeOne, removeMany, deleteOne, deleteMany");
}

//
// Execute the command
var executeBatch = function(self, batch, callback) {
  var finalOptions = {ordered: false}
  if(self.s.writeConcern != null) {
    finalOptions.writeConcern = self.s.writeConcern;
  }

  var resultHandler = function(err, result) {
		// Error is a driver related error not a bulk op error, terminate
		if(err && err.driver || err && err.message) {
			return callback(err);
		}

    // If we have and error
    if(err) err.ok = 0;
    callback(null, mergeBatchResults(false, batch, self.s.bulkResult, err, result));
  }

	// Set an operationIf if provided
	if(self.operationId) {
		resultHandler.operationId = self.operationId;
	}

	// Serialize functions
	if(self.s.options.serializeFunctions) {
		finalOptions.serializeFunctions = true
	}

  try {
    if(batch.batchType == common.INSERT) {
      self.s.topology.insert(self.s.collection.namespace, batch.operations, finalOptions, resultHandler);
    } else if(batch.batchType == common.UPDATE) {
      self.s.topology.update(self.s.collection.namespace, batch.operations, finalOptions, resultHandler);
    } else if(batch.batchType == common.REMOVE) {
      self.s.topology.remove(self.s.collection.namespace, batch.operations, finalOptions, resultHandler);
    }
  } catch(err) {
    // Force top level error
    err.ok = 0;
    // Merge top level error and return
    callback(null, mergeBatchResults(false, batch, self.s.bulkResult, err, null));
  }
}

//
// Execute all the commands
var executeBatches = function(self, callback) {
  var numberOfCommandsToExecute = self.s.batches.length;
	var error = null;
  // Execute over all the batches
  for(var i = 0; i < self.s.batches.length; i++) {
    executeBatch(self, self.s.batches[i], function(err, result) {
			// Driver layer error capture it
			if(err) error = err;
			// Count down the number of commands left to execute
      numberOfCommandsToExecute = numberOfCommandsToExecute - 1;

      // Execute
      if(numberOfCommandsToExecute == 0) {
<<<<<<< HEAD
				// Driver level error
				if(error) return callback(error);
				// Treat write errors
        var error = self.s.bulkResult.writeErrors.length > 0 ? self.s.bulkResult.writeErrors[0] : null;
=======
        var error = self.s.bulkResult.writeErrors.length > 0 ? toError(self.s.bulkResult.writeErrors[0]) : null;
>>>>>>> aae949c1
        callback(error, new BulkWriteResult(self.s.bulkResult));
      }
    });
  }
}

/**
 * The callback format for results
 * @callback UnorderedBulkOperation~resultCallback
 * @param {MongoError} error An error instance representing the error during the execution.
 * @param {BulkWriteResult} result The bulk write result.
 */

/**
 * Execute the ordered bulk operation
 *
 * @method
 * @param {object} [options=null] Optional settings.
 * @param {(number|string)} [options.w=null] The write concern.
 * @param {number} [options.wtimeout=null] The write concern timeout.
 * @param {boolean} [options.j=false] Specify a journal write concern.
 * @param {boolean} [options.fsync=false] Specify a file sync write concern.
 * @param {UnorderedBulkOperation~resultCallback} [callback] The result callback
 * @throws {MongoError}
 * @return {Promise} returns Promise if no callback passed
 */
UnorderedBulkOperation.prototype.execute = function(_writeConcern, callback) {
  var self = this;
  if(this.s.executed) throw toError("batch cannot be re-executed");
  if(typeof _writeConcern == 'function') {
    callback = _writeConcern;
  } else {
    this.s.writeConcern = _writeConcern;
  }

  // If we have current batch
  if(this.s.currentInsertBatch) this.s.batches.push(this.s.currentInsertBatch);
  if(this.s.currentUpdateBatch) this.s.batches.push(this.s.currentUpdateBatch);
  if(this.s.currentRemoveBatch) this.s.batches.push(this.s.currentRemoveBatch);

  // If we have no operations in the bulk raise an error
  if(this.s.batches.length == 0) {
    throw toError("Invalid Operation, No operations in bulk");
  }

  // Execute using callback
  if(typeof callback == 'function') return executeBatches(this, callback);

  // Return a Promise
  return new this.s.promiseLibrary(function(resolve, reject) {
    executeBatches(self, function(err, r) {
      if(err) return reject(err);
      resolve(r);
    });
  });
}

/**
 * Returns an unordered batch object
 * @ignore
 */
var initializeUnorderedBulkOp = function(topology, collection, options) {
	return new UnorderedBulkOperation(topology, collection, options);
}

module.exports = initializeUnorderedBulkOp;
module.exports.Bulk = UnorderedBulkOperation;<|MERGE_RESOLUTION|>--- conflicted
+++ resolved
@@ -450,14 +450,10 @@
 
       // Execute
       if(numberOfCommandsToExecute == 0) {
-<<<<<<< HEAD
 				// Driver level error
 				if(error) return callback(error);
 				// Treat write errors
-        var error = self.s.bulkResult.writeErrors.length > 0 ? self.s.bulkResult.writeErrors[0] : null;
-=======
         var error = self.s.bulkResult.writeErrors.length > 0 ? toError(self.s.bulkResult.writeErrors[0]) : null;
->>>>>>> aae949c1
         callback(error, new BulkWriteResult(self.s.bulkResult));
       }
     });
